--- conflicted
+++ resolved
@@ -7,11 +7,8 @@
 
 ## [Unreleased]
 ### Changed
-<<<<<<< HEAD
 - Fix false positive when CTE used in WHERE clause ([#944](https://github.com/sqlfluff/sqlfluff/issues/944))
-=======
 - Logging and readout now includes more detail and a notification of dbt compilation.
->>>>>>> b43f4d17
 
 ## [0.5.1] - 2021-04-09
 ### Changed
