<<<<<<< HEAD
""" The Test file for CLI (General) """

import configparser
import tempfile
import os
import shutil

from click.testing import CliRunner

import sqlfluff
from sqlfluff.cli.commands import lint, version, rules, fix


def test__cli__command_directed():
    """ Basic checking of lint functionality """
    runner = CliRunner()
    result = runner.invoke(lint, ['-n', 'test/fixtures/linter/indentation_error_simple.sql'])
    assert result.exit_code == 65
    # We should get a readout of what the error was
    check_a = "L:   2 | P:   1 | L003"
    check_b = "Single indentation uses a number of spaces not a multiple of 4"
    assert check_a in result.output
    assert check_b in result.output


def test__cli__command_dialect():
    """ Check the script raises the right exception on an unknown dialect """
    runner = CliRunner()
    result = runner.invoke(lint, ['-n', '--dialect', 'faslkjh', 'test/fixtures/linter/indentation_error_simple.sql'])
    # The dialect is unknown should be a non-zero exit code
    assert result.exit_code == 66


def test__cli__command_lint_a():
    """
    Check basic commands on a simple script.
    The subprocess command should exit without erros, as
    no issues should be found.
    """
    runner = CliRunner()
    # Not verbose
    result = runner.invoke(lint, ['-n', 'test/fixtures/cli/passing_a.sql'])
    assert result.exit_code == 0
    # Verbose
    result = runner.invoke(lint, ['-n', '-v', 'test/fixtures/cli/passing_a.sql'])
    assert result.exit_code == 0
    # Very Verbose
    result = runner.invoke(lint, ['-n', '-vv', 'test/fixtures/cli/passing_a.sql'])
    assert result.exit_code == 0
    # Very Verbose (Colored)
    result = runner.invoke(lint, ['-vv', 'test/fixtures/cli/passing_a.sql'])
    assert result.exit_code == 0


def test__cli__command_lint_b():
    """
    Check basic commands on a more complicated script.
    The subprocess command should exit without errors, as
    no issues should be found.
    """
    runner = CliRunner()
    result = runner.invoke(lint, ['-n', 'test/fixtures/cli/passing_b.sql'])
    assert result.exit_code == 0


def test__cli__command_lint_c_rules_single():
    """
    Check that only checking for a single specific rule using the cli works.
    The subprocess command should exit without erros, as
    no issues should be found.
    """
    runner = CliRunner()
    result = runner.invoke(lint, ['-n', '--rules', 'L001', 'test/fixtures/linter/operator_errors.sql'])
    assert result.exit_code == 0


def test__cli__command_lint_c_rules_multi():
    """
    Check that only checking for multiple specific rules using the cli works.
    The subprocess command should exit without erros, as
    no issues should be found.
    """
    runner = CliRunner()
    result = runner.invoke(lint, ['-n', '--rules', 'L001,L002', 'test/fixtures/linter/operator_errors.sql'])
    assert result.exit_code == 0


def test__cli__command_lint_c_exclude_rules_single():
    """
    Check that only excluding a single specific rule using the cli works.
    The subprocess command should exit without erros, as
    no issues should be found.
    """
    runner = CliRunner()
    result = runner.invoke(lint, ['-n', '--rules', 'L001,L006', '--exclude-rules', 'L006', 'test/fixtures/linter/operator_errors.sql'])
    assert result.exit_code == 0


def test__cli__command_lint_c_exclude_rules_multi():
    """
    Check that excluding multiple specific rules using the cli works.
    The subprocess command should exit without erros, as
    no issues should be found.
    """
    runner = CliRunner()
    result = runner.invoke(lint, ['-n', '--exclude-rules', 'L006,L007', 'test/fixtures/linter/operator_errors.sql'])
    assert result.exit_code == 0


def test__cli__command_versioning():
    # Get the package version info
    pkg_version = sqlfluff.__version__
    # Get the version info from the config file
    config = configparser.ConfigParser()
    config.read_file(open('src/sqlfluff/config.ini'))
    config_version = config['sqlfluff']['version']
    assert pkg_version == config_version
    # Get the version from the cli
    runner = CliRunner()
    result = runner.invoke(version)
    assert result.exit_code == 0
    # We need to strip to remove the newline characters
    assert result.output.strip() == pkg_version


def test__cli__command_version():
    """ Just check version command for exceptions """
    # Get the package version info
    pkg_version = sqlfluff.__version__
    runner = CliRunner()
    result = runner.invoke(version)
    assert result.exit_code == 0
    assert pkg_version in result.output
    # Check a verbose version
    result = runner.invoke(version, ['-v'])
    assert result.exit_code == 0
    assert pkg_version in result.output


def test__cli__command_rules():
    """ Just check rules command for exceptions """
    runner = CliRunner()
    result = runner.invoke(rules)
    assert result.exit_code == 0


def generic_roundtrip_test(source_file, rulestring):
    """ A test for roundtrip testing, take a file buffer, lint, fix and lint """
    filename = 'tesing.sql'
    # Lets get the path of a file to use
    tempdir_path = tempfile.mkdtemp()
    filepath = os.path.join(tempdir_path, filename)
    # Open the example file and write the content to it
    with open(filepath, mode='w') as dest_file:
        for line in source_file:
            dest_file.write(line)
    runner = CliRunner()
    # Check that we first detect the issue
    result = runner.invoke(lint, ['--rules', rulestring, filepath])
    assert result.exit_code == 65
    # Fix the file (in force mode)
    result = runner.invoke(fix, ['--rules', rulestring, '-f', filepath])
    assert result.exit_code == 0
    # Now lint the file and check for exceptions
    result = runner.invoke(lint, ['--rules', rulestring, filepath])
    assert result.exit_code == 0
    shutil.rmtree(tempdir_path)


def test__cli__command__fix_L001():
    """ Test the round trip of detecting, fixing and then not detecting rule L001 """
    with open('test/fixtures/linter/indentation_errors.sql', mode='r') as f:
        generic_roundtrip_test(f, 'L001')


def test__cli__command__fix_L008_a():
    """ Test the round trip of detecting, fixing and then not detecting rule L001 """
    with open('test/fixtures/linter/whitespace_errors.sql', mode='r') as f:
        generic_roundtrip_test(f, 'L008')


def test__cli__command__fix_L008_b():
    """ Test the round trip of detecting, fixing and then not detecting rule L001 """
    with open('test/fixtures/linter/indentation_errors.sql', mode='r') as f:
        generic_roundtrip_test(f, 'L008')
=======
""" The Test file for CLI (General) """

import configparser
import tempfile
import os
import shutil

from click.testing import CliRunner

import sqlfluff
from sqlfluff.cli.commands import lint, version, rules, fix, parse


def test__cli__command_directed():
    """ Basic checking of lint functionality """
    runner = CliRunner()
    result = runner.invoke(lint, ['-n', 'test/fixtures/linter/indentation_error_simple.sql'])
    assert result.exit_code == 65
    # We should get a readout of what the error was
    check_a = "L:   2 | P:   1 | L003"
    # NB: Skip the number at the end because it's configurable
    check_b = "Spaced indent is not a multiple of"
    assert check_a in result.output
    assert check_b in result.output


def test__cli__command_dialect():
    """ Check the script raises the right exception on an unknown dialect """
    runner = CliRunner()
    result = runner.invoke(lint, ['-n', '--dialect', 'faslkjh', 'test/fixtures/linter/indentation_error_simple.sql'])
    # The dialect is unknown should be a non-zero exit code
    assert result.exit_code == 66


def test__cli__command_lint_a():
    """
    Check basic commands on a simple script.
    The subprocess command should exit without erros, as
    no issues should be found.
    """
    runner = CliRunner()
    # Not verbose
    result = runner.invoke(lint, ['-n', 'test/fixtures/cli/passing_a.sql'])
    assert result.exit_code == 0
    # Verbose
    result = runner.invoke(lint, ['-n', '-v', 'test/fixtures/cli/passing_a.sql'])
    assert result.exit_code == 0
    # Very Verbose
    result = runner.invoke(lint, ['-n', '-vv', 'test/fixtures/cli/passing_a.sql'])
    assert result.exit_code == 0
    # Very Verbose (Colored)
    result = runner.invoke(lint, ['-vv', 'test/fixtures/cli/passing_a.sql'])
    assert result.exit_code == 0


def test__cli__command_lint_b():
    """
    Check basic commands on a more complicated script.
    The subprocess command should exit without errors, as
    no issues should be found.
    """
    runner = CliRunner()
    result = runner.invoke(lint, ['-n', 'test/fixtures/cli/passing_b.sql'])
    assert result.exit_code == 0


def test__cli__command_parse():
    """
    Check parse command
    """
    runner = CliRunner()
    result = runner.invoke(parse, ['-n', 'test/fixtures/cli/passing_b.sql'])
    assert result.exit_code == 0


def test__cli__command_lint_c_rules_single():
    """
    Check that only checking for a single specific rule using the cli works.
    The subprocess command should exit without erros, as
    no issues should be found.
    """
    runner = CliRunner()
    result = runner.invoke(lint, ['-n', '--rules', 'L001', 'test/fixtures/linter/operator_errors.sql'])
    assert result.exit_code == 0


def test__cli__command_lint_c_rules_multi():
    """
    Check that only checking for multiple specific rules using the cli works.
    The subprocess command should exit without erros, as
    no issues should be found.
    """
    runner = CliRunner()
    result = runner.invoke(lint, ['-n', '--rules', 'L001,L002', 'test/fixtures/linter/operator_errors.sql'])
    assert result.exit_code == 0


def test__cli__command_versioning():
    # Get the package version info
    pkg_version = sqlfluff.__version__
    # Get the version info from the config file
    config = configparser.ConfigParser()
    config.read_file(open('src/sqlfluff/config.ini'))
    config_version = config['sqlfluff']['version']
    assert pkg_version == config_version
    # Get the version from the cli
    runner = CliRunner()
    result = runner.invoke(version)
    assert result.exit_code == 0
    # We need to strip to remove the newline characters
    assert result.output.strip() == pkg_version


def test__cli__command_version():
    """ Just check version command for exceptions """
    # Get the package version info
    pkg_version = sqlfluff.__version__
    runner = CliRunner()
    result = runner.invoke(version)
    assert result.exit_code == 0
    assert pkg_version in result.output
    # Check a verbose version
    result = runner.invoke(version, ['-v'])
    assert result.exit_code == 0
    assert pkg_version in result.output


def test__cli__command_rules():
    """ Just check rules command for exceptions """
    runner = CliRunner()
    result = runner.invoke(rules)
    assert result.exit_code == 0


def generic_roundtrip_test(source_file, rulestring):
    """ A test for roundtrip testing, take a file buffer, lint, fix and lint """
    filename = 'tesing.sql'
    # Lets get the path of a file to use
    tempdir_path = tempfile.mkdtemp()
    filepath = os.path.join(tempdir_path, filename)
    # Open the example file and write the content to it
    with open(filepath, mode='w') as dest_file:
        for line in source_file:
            dest_file.write(line)
    runner = CliRunner()
    # Check that we first detect the issue
    result = runner.invoke(lint, ['--rules', rulestring, filepath])
    assert result.exit_code == 65
    # Fix the file (in force mode)
    result = runner.invoke(fix, ['--rules', rulestring, '-f', filepath])
    assert result.exit_code == 0
    # Now lint the file and check for exceptions
    result = runner.invoke(lint, ['--rules', rulestring, filepath])
    assert result.exit_code == 0
    shutil.rmtree(tempdir_path)


def test__cli__command__fix_L001():
    """ Test the round trip of detecting, fixing and then not detecting rule L001 """
    with open('test/fixtures/linter/indentation_errors.sql', mode='r') as f:
        generic_roundtrip_test(f, 'L001')


def test__cli__command__fix_L008_a():
    """ Test the round trip of detecting, fixing and then not detecting rule L001 """
    with open('test/fixtures/linter/whitespace_errors.sql', mode='r') as f:
        generic_roundtrip_test(f, 'L008')


def test__cli__command__fix_L008_b():
    """ Test the round trip of detecting, fixing and then not detecting rule L001 """
    with open('test/fixtures/linter/indentation_errors.sql', mode='r') as f:
        generic_roundtrip_test(f, 'L008')
>>>>>>> 74325a4c
<|MERGE_RESOLUTION|>--- conflicted
+++ resolved
@@ -1,190 +1,3 @@
-<<<<<<< HEAD
-""" The Test file for CLI (General) """
-
-import configparser
-import tempfile
-import os
-import shutil
-
-from click.testing import CliRunner
-
-import sqlfluff
-from sqlfluff.cli.commands import lint, version, rules, fix
-
-
-def test__cli__command_directed():
-    """ Basic checking of lint functionality """
-    runner = CliRunner()
-    result = runner.invoke(lint, ['-n', 'test/fixtures/linter/indentation_error_simple.sql'])
-    assert result.exit_code == 65
-    # We should get a readout of what the error was
-    check_a = "L:   2 | P:   1 | L003"
-    check_b = "Single indentation uses a number of spaces not a multiple of 4"
-    assert check_a in result.output
-    assert check_b in result.output
-
-
-def test__cli__command_dialect():
-    """ Check the script raises the right exception on an unknown dialect """
-    runner = CliRunner()
-    result = runner.invoke(lint, ['-n', '--dialect', 'faslkjh', 'test/fixtures/linter/indentation_error_simple.sql'])
-    # The dialect is unknown should be a non-zero exit code
-    assert result.exit_code == 66
-
-
-def test__cli__command_lint_a():
-    """
-    Check basic commands on a simple script.
-    The subprocess command should exit without erros, as
-    no issues should be found.
-    """
-    runner = CliRunner()
-    # Not verbose
-    result = runner.invoke(lint, ['-n', 'test/fixtures/cli/passing_a.sql'])
-    assert result.exit_code == 0
-    # Verbose
-    result = runner.invoke(lint, ['-n', '-v', 'test/fixtures/cli/passing_a.sql'])
-    assert result.exit_code == 0
-    # Very Verbose
-    result = runner.invoke(lint, ['-n', '-vv', 'test/fixtures/cli/passing_a.sql'])
-    assert result.exit_code == 0
-    # Very Verbose (Colored)
-    result = runner.invoke(lint, ['-vv', 'test/fixtures/cli/passing_a.sql'])
-    assert result.exit_code == 0
-
-
-def test__cli__command_lint_b():
-    """
-    Check basic commands on a more complicated script.
-    The subprocess command should exit without errors, as
-    no issues should be found.
-    """
-    runner = CliRunner()
-    result = runner.invoke(lint, ['-n', 'test/fixtures/cli/passing_b.sql'])
-    assert result.exit_code == 0
-
-
-def test__cli__command_lint_c_rules_single():
-    """
-    Check that only checking for a single specific rule using the cli works.
-    The subprocess command should exit without erros, as
-    no issues should be found.
-    """
-    runner = CliRunner()
-    result = runner.invoke(lint, ['-n', '--rules', 'L001', 'test/fixtures/linter/operator_errors.sql'])
-    assert result.exit_code == 0
-
-
-def test__cli__command_lint_c_rules_multi():
-    """
-    Check that only checking for multiple specific rules using the cli works.
-    The subprocess command should exit without erros, as
-    no issues should be found.
-    """
-    runner = CliRunner()
-    result = runner.invoke(lint, ['-n', '--rules', 'L001,L002', 'test/fixtures/linter/operator_errors.sql'])
-    assert result.exit_code == 0
-
-
-def test__cli__command_lint_c_exclude_rules_single():
-    """
-    Check that only excluding a single specific rule using the cli works.
-    The subprocess command should exit without erros, as
-    no issues should be found.
-    """
-    runner = CliRunner()
-    result = runner.invoke(lint, ['-n', '--rules', 'L001,L006', '--exclude-rules', 'L006', 'test/fixtures/linter/operator_errors.sql'])
-    assert result.exit_code == 0
-
-
-def test__cli__command_lint_c_exclude_rules_multi():
-    """
-    Check that excluding multiple specific rules using the cli works.
-    The subprocess command should exit without erros, as
-    no issues should be found.
-    """
-    runner = CliRunner()
-    result = runner.invoke(lint, ['-n', '--exclude-rules', 'L006,L007', 'test/fixtures/linter/operator_errors.sql'])
-    assert result.exit_code == 0
-
-
-def test__cli__command_versioning():
-    # Get the package version info
-    pkg_version = sqlfluff.__version__
-    # Get the version info from the config file
-    config = configparser.ConfigParser()
-    config.read_file(open('src/sqlfluff/config.ini'))
-    config_version = config['sqlfluff']['version']
-    assert pkg_version == config_version
-    # Get the version from the cli
-    runner = CliRunner()
-    result = runner.invoke(version)
-    assert result.exit_code == 0
-    # We need to strip to remove the newline characters
-    assert result.output.strip() == pkg_version
-
-
-def test__cli__command_version():
-    """ Just check version command for exceptions """
-    # Get the package version info
-    pkg_version = sqlfluff.__version__
-    runner = CliRunner()
-    result = runner.invoke(version)
-    assert result.exit_code == 0
-    assert pkg_version in result.output
-    # Check a verbose version
-    result = runner.invoke(version, ['-v'])
-    assert result.exit_code == 0
-    assert pkg_version in result.output
-
-
-def test__cli__command_rules():
-    """ Just check rules command for exceptions """
-    runner = CliRunner()
-    result = runner.invoke(rules)
-    assert result.exit_code == 0
-
-
-def generic_roundtrip_test(source_file, rulestring):
-    """ A test for roundtrip testing, take a file buffer, lint, fix and lint """
-    filename = 'tesing.sql'
-    # Lets get the path of a file to use
-    tempdir_path = tempfile.mkdtemp()
-    filepath = os.path.join(tempdir_path, filename)
-    # Open the example file and write the content to it
-    with open(filepath, mode='w') as dest_file:
-        for line in source_file:
-            dest_file.write(line)
-    runner = CliRunner()
-    # Check that we first detect the issue
-    result = runner.invoke(lint, ['--rules', rulestring, filepath])
-    assert result.exit_code == 65
-    # Fix the file (in force mode)
-    result = runner.invoke(fix, ['--rules', rulestring, '-f', filepath])
-    assert result.exit_code == 0
-    # Now lint the file and check for exceptions
-    result = runner.invoke(lint, ['--rules', rulestring, filepath])
-    assert result.exit_code == 0
-    shutil.rmtree(tempdir_path)
-
-
-def test__cli__command__fix_L001():
-    """ Test the round trip of detecting, fixing and then not detecting rule L001 """
-    with open('test/fixtures/linter/indentation_errors.sql', mode='r') as f:
-        generic_roundtrip_test(f, 'L001')
-
-
-def test__cli__command__fix_L008_a():
-    """ Test the round trip of detecting, fixing and then not detecting rule L001 """
-    with open('test/fixtures/linter/whitespace_errors.sql', mode='r') as f:
-        generic_roundtrip_test(f, 'L008')
-
-
-def test__cli__command__fix_L008_b():
-    """ Test the round trip of detecting, fixing and then not detecting rule L001 """
-    with open('test/fixtures/linter/indentation_errors.sql', mode='r') as f:
-        generic_roundtrip_test(f, 'L008')
-=======
 """ The Test file for CLI (General) """
 
 import configparser
@@ -282,6 +95,28 @@
     assert result.exit_code == 0
 
 
+def test__cli__command_lint_c_exclude_rules_single():
+    """
+    Check that only excluding a single specific rule using the cli works.
+    The subprocess command should exit without erros, as
+    no issues should be found.
+    """
+    runner = CliRunner()
+    result = runner.invoke(lint, ['-n', '--rules', 'L001,L006', '--exclude-rules', 'L006', 'test/fixtures/linter/operator_errors.sql'])
+    assert result.exit_code == 0
+
+
+def test__cli__command_lint_c_exclude_rules_multi():
+    """
+    Check that excluding multiple specific rules using the cli works.
+    The subprocess command should exit without erros, as
+    no issues should be found.
+    """
+    runner = CliRunner()
+    result = runner.invoke(lint, ['-n', '--exclude-rules', 'L006,L007', 'test/fixtures/linter/operator_errors.sql'])
+    assert result.exit_code == 0
+    
+
 def test__cli__command_versioning():
     # Get the package version info
     pkg_version = sqlfluff.__version__
@@ -357,5 +192,4 @@
 def test__cli__command__fix_L008_b():
     """ Test the round trip of detecting, fixing and then not detecting rule L001 """
     with open('test/fixtures/linter/indentation_errors.sql', mode='r') as f:
-        generic_roundtrip_test(f, 'L008')
->>>>>>> 74325a4c
+        generic_roundtrip_test(f, 'L008')